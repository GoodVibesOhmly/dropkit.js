--- conflicted
+++ resolved
@@ -49,27 +49,14 @@
   "dependencies": {
     "@ethersproject/abi": "^5.5.0",
     "@nomiclabs/hardhat-ethers": "^2.0.3",
-<<<<<<< HEAD
+    "@types/react": "^17.0.39",
     "@walletconnect/web3-provider": "^1.7.1",
-    "@types/react": "^17.0.39",
-    "assert": "^2.0.0",
     "axios": "^0.24.0",
     "eth-rpc-errors": "^4.0.3",
     "ethers": "^5.5.1",
-    "https-browserify": "^1.0.0",
-    "os-browserify": "^0.3.0",
-    "stream-browserify": "^3.0.0",
-    "stream-http": "^3.2.0",
+    "node-polyfill-webpack-plugin": "^1.1.4",
     "url": "^0.11.0",
-    "util": "^0.12.4",
-    "walletlink": "^2.4.6",
-=======
-    "@types/react": "^17.0.39",
-    "axios": "^0.24.0",
-    "eth-rpc-errors": "^4.0.3",
-    "ethers": "^5.5.1",
-    "url": "^0.11.0",
->>>>>>> 05c6e4be
+    "walletlink": "^2.4.7",
     "web3modal": "^1.9.5"
   },
   "devDependencies": {
